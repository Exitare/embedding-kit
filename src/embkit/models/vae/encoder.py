--- conflicted
+++ resolved
@@ -28,21 +28,15 @@
                  batch_norm: bool = False,
                  default_activation: Union[str, None] = "relu",
                  make_latent_heads: bool = True,
-<<<<<<< HEAD
-                 sampling : bool = False):
-=======
+                 sampling : bool = False,
                  constraint: Optional["NetworkConstraint"] = None):
->>>>>>> ee1b8947
         super().__init__()
         self.feature_dim = int(feature_dim)
         self.latent_dim = int(latent_dim) if latent_dim is not None else None  # <- help BaseVAE.save()
         self._default_activation = default_activation
         self._make_latent_heads = make_latent_heads
-<<<<<<< HEAD
         self._sampling = sampling
-=======
         self.constraint = constraint
->>>>>>> ee1b8947
 
         self.net = nn.ModuleList()
         in_features = feature_dim
